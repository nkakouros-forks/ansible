# (c) 2012-2014, Michael DeHaan <michael.dehaan@gmail.com>
#
# This file is part of Ansible
#
# Ansible is free software: you can redistribute it and/or modify
# it under the terms of the GNU General Public License as published by
# the Free Software Foundation, either version 3 of the License, or
# (at your option) any later version.
#
# Ansible is distributed in the hope that it will be useful,
# but WITHOUT ANY WARRANTY; without even the implied warranty of
# MERCHANTABILITY or FITNESS FOR A PARTICULAR PURPOSE.  See the
# GNU General Public License for more details.
#
# You should have received a copy of the GNU General Public License
# along with Ansible.  If not, see <http://www.gnu.org/licenses/>.

#############################################
from __future__ import (absolute_import, division, print_function)
__metaclass__ = type

import fnmatch
import os
import sys
import re
import stat

from ansible import constants as C
from ansible.errors import AnsibleError

from ansible.inventory.dir import InventoryDirectory, get_file_parser
from ansible.inventory.group import Group
from ansible.inventory.host import Host
from ansible.plugins import vars_loader
from ansible.utils.vars import combine_vars

try:
    from __main__ import display
except ImportError:
    from ansible.utils.display import Display
    display = Display()

class Inventory(object):
    """
    Host inventory for ansible.
    """

    def __init__(self, loader, variable_manager, host_list=C.DEFAULT_HOST_LIST):

        # the host file file, or script path, or list of hosts
        # if a list, inventory data will NOT be loaded
        self.host_list = host_list
        self._loader = loader
        self._variable_manager = variable_manager

        # caching to avoid repeated calculations, particularly with
        # external inventory scripts.

        self._vars_per_host  = {}
        self._vars_per_group = {}
        self._hosts_cache    = {}
        self._groups_list    = {}
        self._pattern_cache  = {}
        self._vars_plugins   = []
        self._groups_cache   = {}

        # to be set by calling set_playbook_basedir by playbook code
        self._playbook_basedir = None

        # the inventory object holds a list of groups
        self.groups = []

        # a list of host(names) to contain current inquiries to
        self._restriction = None
        self._subset = None

        self.parse_inventory(host_list)

    def parse_inventory(self, host_list):

        if isinstance(host_list, basestring):
            if "," in host_list:
                host_list = host_list.split(",")
                host_list = [ h for h in host_list if h and h.strip() ]

        if host_list is None:
            self.parser = None
        elif isinstance(host_list, list):
            self.parser = None
            all = Group('all')
            self.groups = [ all ]
            ipv6_re = re.compile('\[([a-f:A-F0-9]*[%[0-z]+]?)\](?::(\d+))?')
            for x in host_list:
                m = ipv6_re.match(x)
                if m:
                    all.add_host(Host(m.groups()[0], m.groups()[1]))
                else:
                    if ":" in x:
                        tokens = x.rsplit(":", 1)
                        # if there is ':' in the address, then this is an ipv6
                        if ':' in tokens[0]:
                            all.add_host(Host(x))
                        else:
                            all.add_host(Host(tokens[0], tokens[1]))
                    else:
                        all.add_host(Host(x))
        elif os.path.exists(host_list):
            #TODO: switch this to a plugin loader and a 'condition' per plugin on which it should be tried, restoring 'inventory pllugins'
            if os.path.isdir(host_list):
                # Ensure basedir is inside the directory
                host_list = os.path.join(self.host_list, "")
                self.parser = InventoryDirectory(loader=self._loader, filename=host_list)
            else:
                self.parser = get_file_parser(host_list, self._loader)
                vars_loader.add_directory(self.basedir(), with_subdir=True)

            if self.parser:
                self.groups = self.parser.groups.values()
            else:
                # should never happen, but JIC
                raise AnsibleError("Unable to parse %s as an inventory source" % host_list)

        self._vars_plugins = [ x for x in vars_loader.all(self) ]

        # FIXME: shouldn't be required, since the group/host vars file
        #        management will be done in VariableManager
        # get group vars from group_vars/ files and vars plugins
        for group in self.groups:
            group.vars = combine_vars(group.vars, self.get_group_variables(group.name))

        # get host vars from host_vars/ files and vars plugins
        for host in self.get_hosts():
            host.vars = combine_vars(host.vars, self.get_host_variables(host.name))

<<<<<<< HEAD

    def _match(self, str, pattern_str):
        try:
            if pattern_str.startswith('~'):
                return re.search(pattern_str[1:], str)
            else:
                return fnmatch.fnmatch(str, pattern_str)
        except Exception as e:
            raise AnsibleError('invalid host pattern: %s' % pattern_str)

    def _match_list(self, items, item_attr, pattern_str):
        results = []
        try:
            if not pattern_str.startswith('~'):
                pattern = re.compile(fnmatch.translate(pattern_str))
            else:
                pattern = re.compile(pattern_str[1:])
        except Exception as e:
            raise AnsibleError('invalid host pattern: %s' % pattern_str)

        for item in items:
            if pattern.match(getattr(item, item_attr)):
                results.append(item)
        return results

    def _split_pattern(self, pattern):
        """
        takes e.g. "webservers[0:5]:dbservers:others"
        and returns ["webservers[0:5]", "dbservers", "others"]
        """

        term = re.compile(
            r'''(?:             # We want to match something comprising:
                    [^:\[\]]    # (anything other than ':', '[', or ']'
                    |           # ...or...
                    \[[^\]]*\]  # a single complete bracketed expression)
                )*              # repeated as many times as possible
            ''', re.X
        )

        return [x for x in term.findall(pattern) if x]

    def get_hosts(self, pattern="all", ignore_limits_and_restrictions=False):
=======
    def get_hosts(self, pattern="all"):
>>>>>>> 8bf0dbb7
        """ 
        Takes a pattern or list of patterns and returns a list of matching
        inventory host names, taking into account any active restrictions
        or applied subsets
        """

        # Enumerate all hosts matching the given pattern (which may be
        # either a list of patterns or a string like 'pat1:pat2').
        if isinstance(pattern, list):
            pattern = ':'.join(pattern)

        if ';' in pattern or ',' in pattern:
            display.deprecated("Use ':' instead of ',' or ';' to separate host patterns", version=2.0, removed=True)

        patterns = self._split_pattern(pattern)
        hosts = self._evaluate_patterns(patterns)

        # mainly useful for hostvars[host] access
        if not ignore_limits_and_restrictions:
            # exclude hosts not in a subset, if defined
            if self._subset:
                subset = self._evaluate_patterns(self._subset)
                hosts = [ h for h in hosts if h in subset ]

<<<<<<< HEAD
            # exclude hosts mentioned in any restriction (ex: failed hosts)
            if self._restriction is not None:
                hosts = [ h for h in hosts if h in self._restriction ]
=======
        # exclude hosts mentioned in any restriction
        if self._restriction is not None:
            hosts = [ h for h in hosts if h in self._restriction ]
>>>>>>> 8bf0dbb7

        return hosts

    def _split_pattern(self, pattern):
        """
        takes e.g. "webservers[0:5]:dbservers:others"
        and returns ["webservers[0:5]", "dbservers", "others"]
        """

        term = re.compile(
            r'''(?:             # We want to match something comprising:
                    [^:\[\]]    # (anything other than ':', '[', or ']'
                    |           # ...or...
                    \[[^\]]*\]  # a single complete bracketed expression)
                )*              # repeated as many times as possible
            ''', re.X
        )

        return [x for x in term.findall(pattern) if x]

    def _evaluate_patterns(self, patterns):
        """
        Takes a list of patterns and returns a list of matching host names,
        taking into account any negative and intersection patterns.
        """

        # Host specifiers should be sorted to ensure consistent behavior
        pattern_regular = []
        pattern_intersection = []
        pattern_exclude = []
        for p in patterns:
            if p.startswith("!"):
                pattern_exclude.append(p)
            elif p.startswith("&"):
                pattern_intersection.append(p)
            elif p:
                pattern_regular.append(p)

        # if no regular pattern was given, hence only exclude and/or intersection
        # make that magically work
        if pattern_regular == []:
            pattern_regular = ['all']

        # when applying the host selectors, run those without the "&" or "!"
        # first, then the &s, then the !s.
        patterns = pattern_regular + pattern_intersection + pattern_exclude

        hosts = []

        for p in patterns:
            # avoid resolving a pattern that is a plain host
            if p in self._hosts_cache:
                hosts.append(self.get_host(p))
            else:
                that = self._match_one_pattern(p)
                if p.startswith("!"):
                    hosts = [ h for h in hosts if h not in that ]
                elif p.startswith("&"):
                    hosts = [ h for h in hosts if h in that ]
                else:
                    to_append = [ h for h in that if h.name not in [ y.name for y in hosts ] ]
                    hosts.extend(to_append)
        return hosts

    def _match_one_pattern(self, pattern):
        """ 
        Takes a single pattern and returns a list of matching host names.
        Ignores intersection (&) and exclusion (!) specifiers.

        The pattern may be:

            1. A regex starting with ~, e.g. '~[abc]*'
            2. A shell glob pattern with ?/*/[chars]/[!chars], e.g. 'foo'
            3. An ordinary word that matches itself only, e.g. 'foo'

        The pattern is matched using the following rules:

            1. If it's 'all', it matches all hosts in all groups.
            2. Otherwise, for each known group name:
                (a) if it matches the group name, the results include all hosts
                    in the group or any of its children.
                (b) otherwise, if it matches any hosts in the group, the results
                    include the matching hosts.

        This means that 'foo*' may match one or more groups (thus including all
        hosts therein) but also hosts in other groups.

        The built-in groups 'all' and 'ungrouped' are special. No pattern can
        match these group names (though 'all' behaves as though it matches, as
        described above). The word 'ungrouped' can match a host of that name,
        and patterns like 'ungr*' and 'al*' can match either hosts or groups
        other than all and ungrouped.

        If the pattern matches one or more group names according to these rules,
        it may have an optional range suffix to select a subset of the results.
        This is allowed only if the pattern is not a regex, i.e. '~foo[1]' does
        not work (the [1] is interpreted as part of the regex), but 'foo*[1]'
        would work if 'foo*' matched the name of one or more groups.

        Duplicate matches are always eliminated from the results.
        """

        if pattern.startswith("&") or pattern.startswith("!"):
            pattern = pattern[1:]

        if pattern not in self._pattern_cache:
            (expr, slice) = self._split_subscript(pattern)
            hosts = self._enumerate_matches(expr)
            try:
                hosts = self._apply_subscript(hosts, slice)
            except IndexError:
                raise AnsibleError("No hosts matched the subscripted pattern '%s'" % pattern)
            self._pattern_cache[pattern] = hosts

        return self._pattern_cache[pattern]

    def _split_subscript(self, pattern):
        """
        Takes a pattern, checks if it has a subscript, and returns the pattern
        without the subscript and a (start,end) tuple representing the given
        subscript (or None if there is no subscript).

        Validates that the subscript is in the right syntax, but doesn't make
        sure the actual indices make sense in context.
        """

        # Do not parse regexes for enumeration info
        if pattern.startswith('~'):
            return (pattern, None)

        # We want a pattern followed by an integer or range subscript.
        # (We can't be more restrictive about the expression because the
        # fnmatch semantics permit [\[:\]] to occur.)

        pattern_with_subscript = re.compile(
            r'''^
                (.+)                    # A pattern expression ending with...
                \[(?:                   # A [subscript] expression comprising:
                    (-?[0-9]+)          # A single positive or negative number
                    |                   # Or a numeric range
                    ([0-9]+)([:-])([0-9]+)
                )\]
                $
            ''', re.X
        )

        subscript = None
        m = pattern_with_subscript.match(pattern)
        if m:
            (pattern, idx, start, sep, end) = m.groups()
            if idx:
                subscript = (int(idx), None)
            else:
                subscript = (int(start), int(end))
                if sep == '-':
                    display.deprecated("Use [x:y] inclusive subscripts instead of [x-y]", version=2.0, removed=True)

        return (pattern, subscript)

    def _apply_subscript(self, hosts, subscript):
        """
        Takes a list of hosts and a (start,end) tuple and returns the subset of
        hosts based on the subscript (which may be None to return all hosts).
        """ 

        if not hosts or not subscript:
            return hosts

        (start, end) = subscript

        if end:
            return hosts[start:end+1]
        else:
            return [ hosts[start] ]

    def _enumerate_matches(self, pattern):
        """
        Returns a list of host names matching the given pattern according to the
        rules explained above in _match_one_pattern.
        """

        results = []
        hosts = []
        hostnames = set()

        def __append_host_to_results(host):
            if host.name not in hostnames:
                hostnames.add(host.name)
                results.append(host)

        groups = self.get_groups()
        for group in groups:
            if pattern == 'all':
                for host in group.get_hosts():
                    __append_host_to_results(host)
            else:
                if self._match(group.name, pattern) and group.name not in ('all', 'ungrouped'):
                    for host in group.get_hosts():
                        __append_host_to_results(host)
                else:
                    matching_hosts = self._match_list(group.get_hosts(), 'name', pattern)
                    for host in matching_hosts:
                        __append_host_to_results(host)

        if pattern in C.LOCALHOST and len(results) == 0:
            new_host = self._create_implicit_localhost(pattern)
            results.append(new_host)
        return results

    def _match(self, str, pattern_str):
        try:
            if pattern_str.startswith('~'):
                return re.search(pattern_str[1:], str)
            else:
                return fnmatch.fnmatch(str, pattern_str)
        except Exception, e:
            raise AnsibleError('invalid host pattern: %s' % pattern_str)

    def _match_list(self, items, item_attr, pattern_str):
        results = []
        try:
            if not pattern_str.startswith('~'):
                pattern = re.compile(fnmatch.translate(pattern_str))
            else:
                pattern = re.compile(pattern_str[1:])
        except Exception, e:
            raise AnsibleError('invalid host pattern: %s' % pattern_str)

        for item in items:
            if pattern.match(getattr(item, item_attr)):
                results.append(item)
        return results

    def _create_implicit_localhost(self, pattern):
        new_host = Host(pattern)
        new_host.set_variable("ansible_python_interpreter", sys.executable)
        new_host.set_variable("ansible_connection", "local")
        new_host.ipv4_address = '127.0.0.1'

        ungrouped = self.get_group("ungrouped")
        if ungrouped is None:
            self.add_group(Group('ungrouped'))
            ungrouped = self.get_group('ungrouped')
            self.get_group('all').add_child_group(ungrouped)
        ungrouped.add_host(new_host)
        return new_host

    def clear_pattern_cache(self):
        ''' called exclusively by the add_host plugin to allow patterns to be recalculated '''
        self._pattern_cache = {}

    def groups_for_host(self, host):
        if host in self._hosts_cache:
            return self._hosts_cache[host].get_groups()
        else:
            return []

    def groups_list(self):
        if not self._groups_list:
            groups = {}
            for g in self.groups:
                groups[g.name] = [h.name for h in g.get_hosts()]
                ancestors = g.get_ancestors()
                for a in ancestors:
                    if a.name not in groups:
                        groups[a.name] = [h.name for h in a.get_hosts()]
            self._groups_list = groups
            self._groups_cache = {}
        return self._groups_list

    def get_groups(self):
        return self.groups

    def get_host(self, hostname):
        if hostname not in self._hosts_cache:
            self._hosts_cache[hostname] = self._get_host(hostname)
            if hostname in C.LOCALHOST:
                for host in C.LOCALHOST.difference((hostname,)):
                    self._hosts_cache[host] = self._hosts_cache[hostname]
        return self._hosts_cache[hostname]

    def _get_host(self, hostname):
        if hostname in C.LOCALHOST:
            for host in self.get_group('all').get_hosts():
                if host.name in C.LOCALHOST:
                    return host
            return self._create_implicit_localhost(hostname)
        matching_host = None
        for group in self.groups:
            for host in group.get_hosts():
                if hostname == host.name:
                    matching_host = host
                self._hosts_cache[host.name] = host
        return matching_host

    def get_group(self, groupname):
        if not self._groups_cache:
            for group in self.groups:
                self._groups_cache[group.name] = group

        return self._groups_cache.get(groupname)

    def get_group_variables(self, groupname, update_cached=False, vault_password=None):
        if groupname not in self._vars_per_group or update_cached:
            self._vars_per_group[groupname] = self._get_group_variables(groupname, vault_password=vault_password)
        return self._vars_per_group[groupname]

    def _get_group_variables(self, groupname, vault_password=None):

        group = self.get_group(groupname)
        if group is None:
            raise Exception("group not found: %s" % groupname)

        vars = {}

        # plugin.get_group_vars retrieves just vars for specific group
        vars_results = [ plugin.get_group_vars(group, vault_password=vault_password) for plugin in self._vars_plugins if hasattr(plugin, 'get_group_vars')]
        for updated in vars_results:
            if updated is not None:
                vars = combine_vars(vars, updated)

        # Read group_vars/ files
        vars = combine_vars(vars, self.get_group_vars(group))

        return vars

    def get_vars(self, hostname, update_cached=False, vault_password=None):

        host = self.get_host(hostname)
        if not host:
            raise Exception("host not found: %s" % hostname)
        return host.get_vars()

    def get_host_variables(self, hostname, update_cached=False, vault_password=None):

        if hostname not in self._vars_per_host or update_cached:
            self._vars_per_host[hostname] = self._get_host_variables(hostname, vault_password=vault_password)
        return self._vars_per_host[hostname]

    def _get_host_variables(self, hostname, vault_password=None):

        host = self.get_host(hostname)
        if host is None:
            raise AnsibleError("host not found: %s" % hostname)

        vars = {}

        # plugin.run retrieves all vars (also from groups) for host
        vars_results = [ plugin.run(host, vault_password=vault_password) for plugin in self._vars_plugins if hasattr(plugin, 'run')]
        for updated in vars_results:
            if updated is not None:
                vars = combine_vars(vars, updated)

        # plugin.get_host_vars retrieves just vars for specific host
        vars_results = [ plugin.get_host_vars(host, vault_password=vault_password) for plugin in self._vars_plugins if hasattr(plugin, 'get_host_vars')]
        for updated in vars_results:
            if updated is not None:
                vars = combine_vars(vars, updated)

        # still need to check InventoryParser per host vars
        # which actually means InventoryScript per host,
        # which is not performant
        if self.parser is not None:
            vars = combine_vars(vars, self.parser.get_host_variables(host))

        # Read host_vars/ files
        vars = combine_vars(vars, self.get_host_vars(host))

        return vars

    def add_group(self, group):
        if group.name not in self.groups_list():
            self.groups.append(group)
            self._groups_list = None  # invalidate internal cache 
            self._groups_cache = {}
        else:
            raise AnsibleError("group already in inventory: %s" % group.name)

    def list_hosts(self, pattern="all"):

        """ return a list of hostnames for a pattern """

        result = [ h for h in self.get_hosts(pattern) ]
        if len(result) == 0 and pattern in C.LOCALHOST:
            result = [pattern]
        return result

    def list_groups(self):
        return sorted([ g.name for g in self.groups ], key=lambda x: x)

    def restrict_to_hosts(self, restriction):
        """ 
        Restrict list operations to the hosts given in restriction.  This is used
        to batch serial operations in main playbook code, don't use this for other
        reasons.
        """
        if restriction is None:
            return
        elif not isinstance(restriction, list):
            restriction = [ restriction ]
        self._restriction = restriction

    def subset(self, subset_pattern):
        """ 
        Limits inventory results to a subset of inventory that matches a given
        pattern, such as to select a given geographic of numeric slice amongst
        a previous 'hosts' selection that only select roles, or vice versa.  
        Corresponds to --limit parameter to ansible-playbook
        """        
        if subset_pattern is None:
            self._subset = None
        else:
            if ';' in subset_pattern or ',' in subset_pattern:
                display.deprecated("Use ':' instead of ',' or ';' to separate host patterns", version=2.0, removed=True)

            subset_patterns = self._split_pattern(subset_pattern)
            results = []
            # allow Unix style @filename data
            for x in subset_patterns:
                if x.startswith("@"):
                    fd = open(x[1:])
                    results.extend(fd.read().split("\n"))
                    fd.close()
                else:
                    results.append(x)
            self._subset = results

    def remove_restriction(self):
        """ Do not restrict list operations """
        self._restriction = None

    def is_file(self):
        """ did inventory come from a file? """
        if not isinstance(self.host_list, basestring):
            return False
        return os.path.exists(self.host_list)

    def basedir(self):
        """ if inventory came from a file, what's the directory? """
        dname = self.host_list
        if not self.is_file():
            dname = None
        elif os.path.isdir(self.host_list):
            dname = self.host_list
        else:
            dname = os.path.dirname(self.host_list)
            if dname is None or dname == '' or dname == '.':
                cwd = os.getcwd()
                dname = cwd
        if dname:
            dname = os.path.abspath(dname)
        return dname

    def src(self):
        """ if inventory came from a file, what's the directory and file name? """
        if not self.is_file():
            return None
        return self.host_list

    def playbook_basedir(self):
        """ returns the directory of the current playbook """
        return self._playbook_basedir

    def set_playbook_basedir(self, dir_name):
        """
        sets the base directory of the playbook so inventory can use it as a
        basedir for host_ and group_vars, and other things.
        """
        # Only update things if dir is a different playbook basedir
        if dir_name != self._playbook_basedir:
            self._playbook_basedir = dir_name
            # get group vars from group_vars/ files
            # FIXME: excluding the new_pb_basedir directory may result in group_vars
            #        files loading more than they should, however with the file caching
            #        we do this shouldn't be too much of an issue. Still, this should
            #        be fixed at some point to allow a "first load" to touch all of the
            #        directories, then later runs only touch the new basedir specified
            for group in self.groups:
                #group.vars = combine_vars(group.vars, self.get_group_vars(group, new_pb_basedir=True))
                group.vars = combine_vars(group.vars, self.get_group_vars(group))
            # get host vars from host_vars/ files
            for host in self.get_hosts():
                #host.vars = combine_vars(host.vars, self.get_host_vars(host, new_pb_basedir=True))
                host.vars = combine_vars(host.vars, self.get_host_vars(host))
            # invalidate cache
            self._vars_per_host = {}
            self._vars_per_group = {}

    def get_host_vars(self, host, new_pb_basedir=False):
        """ Read host_vars/ files """
        return self._get_hostgroup_vars(host=host, group=None, new_pb_basedir=new_pb_basedir)

    def get_group_vars(self, group, new_pb_basedir=False):
        """ Read group_vars/ files """
        return self._get_hostgroup_vars(host=None, group=group, new_pb_basedir=new_pb_basedir)

    def _get_hostgroup_vars(self, host=None, group=None, new_pb_basedir=False):
        """
        Loads variables from group_vars/<groupname> and host_vars/<hostname> in directories parallel
        to the inventory base directory or in the same directory as the playbook.  Variables in the playbook
        dir will win over the inventory dir if files are in both.
        """

        results = {}
        scan_pass = 0
        _basedir = self.basedir()

        # look in both the inventory base directory and the playbook base directory
        # unless we do an update for a new playbook base dir
        if not new_pb_basedir:
            basedirs = [_basedir, self._playbook_basedir]
        else:
            basedirs = [self._playbook_basedir]

        for basedir in basedirs:
            display.debug('getting vars from %s' % basedir)

            # this can happen from particular API usages, particularly if not run
            # from /usr/bin/ansible-playbook
            if basedir is None:
                basedir = './'

            scan_pass = scan_pass + 1

            # it's not an eror if the directory does not exist, keep moving
            if not os.path.exists(basedir):
                continue

            # save work of second scan if the directories are the same
            if _basedir == self._playbook_basedir and scan_pass != 1:
                continue

            # FIXME: these should go to VariableManager
            if group and host is None:
                # load vars in dir/group_vars/name_of_group
                base_path = os.path.realpath(os.path.join(basedir, "group_vars/%s" % group.name))
                results = self._variable_manager.add_group_vars_file(base_path, self._loader)
            elif host and group is None:
                # same for hostvars in dir/host_vars/name_of_host
                base_path = os.path.realpath(os.path.join(basedir, "host_vars/%s" % host.name))
                results = self._variable_manager.add_host_vars_file(base_path, self._loader)

        # all done, results is a dictionary of variables for this particular host.
        return results

    def refresh_inventory(self):

        self.clear_pattern_cache()

        self._hosts_cache    = {}
        self._vars_per_host  = {}
        self._vars_per_group = {}
        self._groups_list    = {}
        self._groups_cache   = {}
        self.groups = []

        self.parse_inventory(self.host_list)<|MERGE_RESOLUTION|>--- conflicted
+++ resolved
@@ -132,8 +132,6 @@
         for host in self.get_hosts():
             host.vars = combine_vars(host.vars, self.get_host_variables(host.name))
 
-<<<<<<< HEAD
-
     def _match(self, str, pattern_str):
         try:
             if pattern_str.startswith('~'):
@@ -176,9 +174,6 @@
         return [x for x in term.findall(pattern) if x]
 
     def get_hosts(self, pattern="all", ignore_limits_and_restrictions=False):
-=======
-    def get_hosts(self, pattern="all"):
->>>>>>> 8bf0dbb7
         """ 
         Takes a pattern or list of patterns and returns a list of matching
         inventory host names, taking into account any active restrictions
@@ -203,15 +198,9 @@
                 subset = self._evaluate_patterns(self._subset)
                 hosts = [ h for h in hosts if h in subset ]
 
-<<<<<<< HEAD
             # exclude hosts mentioned in any restriction (ex: failed hosts)
             if self._restriction is not None:
                 hosts = [ h for h in hosts if h in self._restriction ]
-=======
-        # exclude hosts mentioned in any restriction
-        if self._restriction is not None:
-            hosts = [ h for h in hosts if h in self._restriction ]
->>>>>>> 8bf0dbb7
 
         return hosts
 
@@ -419,30 +408,6 @@
         if pattern in C.LOCALHOST and len(results) == 0:
             new_host = self._create_implicit_localhost(pattern)
             results.append(new_host)
-        return results
-
-    def _match(self, str, pattern_str):
-        try:
-            if pattern_str.startswith('~'):
-                return re.search(pattern_str[1:], str)
-            else:
-                return fnmatch.fnmatch(str, pattern_str)
-        except Exception, e:
-            raise AnsibleError('invalid host pattern: %s' % pattern_str)
-
-    def _match_list(self, items, item_attr, pattern_str):
-        results = []
-        try:
-            if not pattern_str.startswith('~'):
-                pattern = re.compile(fnmatch.translate(pattern_str))
-            else:
-                pattern = re.compile(pattern_str[1:])
-        except Exception, e:
-            raise AnsibleError('invalid host pattern: %s' % pattern_str)
-
-        for item in items:
-            if pattern.match(getattr(item, item_attr)):
-                results.append(item)
         return results
 
     def _create_implicit_localhost(self, pattern):
